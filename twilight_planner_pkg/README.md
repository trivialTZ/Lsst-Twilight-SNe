# LSST Twilight Planner

Modular planner for scheduling LSST twilight observations of supernovae.

## Installation

```bash
pip install -r requirements.txt
```

## Usage

```bash
python -m twilight_planner_pkg.main --csv your.csv --out results \
    --start 2024-01-01 --end 2024-01-07 \
    --lat -30.2446 --lon -70.7494 --height 2663 \
    --filters g,r,i,z --exp g:5,r:5,i:5,z:5 \
    --min_alt 20 --evening_cap 600 --morning_cap 600 \
    --per_sn_cap 120 --max_sn 10 --strategy hybrid \
    --hybrid-detections 2 --hybrid-exposure 300
```

Use `--strategy lc` to require the LSST-only light-curve goal for all SNe.
Thresholds can be tuned with `--lc-detections` and `--lc-exposure`.
Example forcing LSST-only coverage:

```bash
python -m twilight_planner_pkg.main --csv your.csv --out results \
    --start 2024-01-01 --end 2024-01-07 \
    --lat -30.2446 --lon -70.7494 --height 2663 \
    --strategy lc --lc-detections 5 --lc-exposure 300
```

### Priority modes

The planner supports three observation philosophies:

1. **Discovery-optimized** – favour breadth with minimal repeat exposures
   (e.g. low `--hybrid-exposure` limits).
2. **Hybrid (default)** – gather a couple detections across colours and then
   down-weight non-Ia SNe.
3. **LSST-only light curves** – pursue full light curves for every object via
   `--strategy lc`.

<<<<<<< HEAD
### Priority workflow

`PriorityTracker` keeps a running history for each supernova:

1. **Record detections** – each planned visit supplies its filters and
   exposure seconds, which are accumulated per SN.
2. **Hybrid goal** – once an object reaches the Hybrid threshold
   (defaults: ≥2 detections across ≥2 filters or ≥300 s total exposure), its
   cached type is inspected.
3. **Escalate or drop** – Type Ia SNe escalate to the LSST-only light-curve
   goal (defaults: ≥5 detections or ≥300 s in ≥2 filters spanning −7 d to
   +20 d).  Non‑Ia SNe drop to zero priority after the Hybrid goal.
4. **LSST-only completion** – when the light-curve goal is satisfied the SN is
   deprioritised, allowing new discoveries to take precedence.

=======
>>>>>>> 2960f047
### Notebook example

```python
from twilight_planner_pkg.config import PlannerConfig
from twilight_planner_pkg.scheduler import plan_twilight_range_with_caps

cfg = PlannerConfig(lat_deg=-30.2446, lon_deg=-70.7494, height_m=2663)
plan_twilight_range_with_caps('/path/to/your.csv', '/tmp/out',
                              '2024-01-01', '2024-01-07', cfg)
```

`PlannerConfig` includes dynamic-priority options:

* `priority_strategy` – either `"hybrid"` (default) or `"lc"` to always pursue
  a full light curve.
* `hybrid_detections` / `hybrid_exposure_s` – thresholds for the Hybrid goal
  (defaults: 2 detections across ≥2 filters or 300 s total).
* `lc_detections` / `lc_exposure_s` – thresholds for the LSST-only light-curve
  goal (defaults: 5 detections or 300 s spanning ≥2 filters).
* Default workflow: once the Hybrid goal is met, the cached type from the CSV
  is checked—Type Ia SNe escalate to the LSST-only goal, others drop to zero
  priority.

## How It Works

### Inputs & Preprocessing

* **Inputs** – CSV path, output directory, UTC start/end dates, and a
  `PlannerConfig` describing site details, slews/overheads, filters, caps, and
  column overrides.
* **Column handling** – RA, Dec, discovery date (ISO or MJD), name, and type
  columns are auto-detected if not explicitly supplied.
* **Units** – RA/Dec values are parsed to degrees with a series-level inference
  report that warns about ambiguous ranges or mixed types.
* **Derived columns** – `RA_deg`, `Dec_deg`, `discovery_datetime` (UTC),
  `Name`, and `SN_type_raw` are added for later stages.

### Eligibility

* A target must reach `max_alt_deg` above `min_alt_deg` (default 20°).
* Supernovae lacking a valid `discovery_datetime` are skipped.
* An object remains eligible for `ceil(1.2 × days)` after discovery, where the
  base `days` comes from `typical_days_by_type` or a default value.

### Best-Time Selection

* Twilight windows are spans when the Sun altitude is between −18° and 0°.
* Windows are sampled every `twilight_step_min` minutes to test altitude and
  Moon separation constraints.
* The time with the highest altitude satisfying `alt ≥ min_alt_deg` and Moon
  rules (Moon below horizon or sufficiently separated) is chosen.

### Selection & Scheduling

* Rank visible supernovae by their best altitude and keep the top
  `max_sn_per_night` globally.
* Split targets by window (index 0 morning, 1 evening) and order within each
  group by a greedy nearest-neighbor search on great-circle distance.
* Enforce per-window caps (`morning_cap_s`, `evening_cap_s`) while scheduling.
* Each target must fit within `per_sn_cap_s`; filters are trimmed greedily if
  needed.

### Slew & Overhead Model

* **Slew time** – if separation ≤ `slew_small_deg`, cost is `slew_small_time_s`;
  otherwise add rate-based time plus `slew_settle_s`.
* **Exposure time** – sum of `exposure_by_filter` values for used filters.
* **Additional costs** – `readout_s` per filter and `filter_change_s` per change.
* **Per-SN total** – slew + exposures + readout + filter changes.

### Filters & Exposure Assignment

* Filters are requested in priority order. If adding another filter would exceed
  `per_sn_cap_s`, the planner stops and uses the current set (ensuring at least
  one filter when possible).
* If the requested filter count exceeds `carousel_capacity`, a warning is
  emitted but planning continues.

### Outputs

* **Per-SN plan** – CSV and DataFrame listing date, window, chosen time,
  altitude, filters, and detailed time budget components.
* **Night summary** – CSV and DataFrame with counts of candidates vs. planned
  targets and cumulative time per window.

## Module overview

* `config.py` – `PlannerConfig` dataclass housing site parameters and
  threshold settings.
* `priority.py` – tracks per-SN detections, exposure time, filter coverage, and
  escalates Type Ia objects to an LSST-only light-curve goal.
* `scheduler.py` – core planner that queries visibility, applies priorities,
  and produces nightly schedules.
* `astro_utils.py` – astronomy helpers for twilight windows, moon separation,
  and slew calculations.
* `io_utils.py` – CSV column detection, RA/Dec normalization, and discovery
  date parsing.
* `main.py` – lightweight CLI entry point wrapping the scheduler.

## Documentation

All modules include NumPy-style docstrings detailing parameters, return values,
and algorithmic behavior for reference.
<|MERGE_RESOLUTION|>--- conflicted
+++ resolved
@@ -42,24 +42,6 @@
 3. **LSST-only light curves** – pursue full light curves for every object via
    `--strategy lc`.
 
-<<<<<<< HEAD
-### Priority workflow
-
-`PriorityTracker` keeps a running history for each supernova:
-
-1. **Record detections** – each planned visit supplies its filters and
-   exposure seconds, which are accumulated per SN.
-2. **Hybrid goal** – once an object reaches the Hybrid threshold
-   (defaults: ≥2 detections across ≥2 filters or ≥300 s total exposure), its
-   cached type is inspected.
-3. **Escalate or drop** – Type Ia SNe escalate to the LSST-only light-curve
-   goal (defaults: ≥5 detections or ≥300 s in ≥2 filters spanning −7 d to
-   +20 d).  Non‑Ia SNe drop to zero priority after the Hybrid goal.
-4. **LSST-only completion** – when the light-curve goal is satisfied the SN is
-   deprioritised, allowing new discoveries to take precedence.
-
-=======
->>>>>>> 2960f047
 ### Notebook example
 
 ```python
